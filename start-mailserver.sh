#!/bin/bash

die () {
  echo >&2 "$@"
  exit 1
}

if [ -f /tmp/postfix/accounts.cf ]; then
  echo "Regenerating postfix 'vmailbox' and 'virtual' for given users"
  echo "# WARNING: this file is auto-generated. Modify accounts.cf in postfix directory on host" > /etc/postfix/vmailbox

  # Checking that /tmp/postfix/accounts.cf ends with a newline
  sed -i -e '$a\' /tmp/postfix/accounts.cf

  # Creating users
  while IFS=$'|' read login pass
  do
    # Setting variables for better readability
    user=$(echo ${login} | cut -d @ -f1)
    domain=$(echo ${login} | cut -d @ -f2)
    # Let's go!
    echo "user '${user}' for domain '${domain}' with password '********'"
    echo "${login} ${domain}/${user}/" >> /etc/postfix/vmailbox
    /usr/sbin/userdb ${login} set uid=5000 gid=5000 home=/var/mail/${domain}/${user} mail=/var/mail/${domain}/${user}
    echo "${pass}" | userdbpw -md5 | userdb ${login} set systempw
    echo "${pass}" | saslpasswd2 -p -c -u ${domain} ${login}
    mkdir -p /var/mail/${domain}
    if [ ! -d "/var/mail/${domain}/${user}" ]; then
      maildirmake "/var/mail/${domain}/${user}"
    fi
    echo ${domain} >> /tmp/vhost.tmp
  done < /tmp/postfix/accounts.cf
  makeuserdb
else
  echo "==> Warning: '/tmp/postfix/accounts.cf' is not provided. No mail account created."
fi

if [ -f /tmp/postfix/virtual ]; then
  # Copying virtual file
  cp /tmp/postfix/virtual /etc/postfix/virtual
  while IFS=$' ' read from to
  do
    # Setting variables for better readability
    domain=$(echo ${from} | cut -d @ -f2)
    echo ${domain} >> /tmp/vhost.tmp
  done < /tmp/postfix/virtual
else
  echo "==> Warning: '/tmp/postfix/virtual' is not provided. No mail alias created."
fi

if [ -f /tmp/vhost.tmp ]; then
  cat /tmp/vhost.tmp | sort | uniq > /etc/postfix/vhost && rm /tmp/vhost.tmp
fi

echo "Postfix configurations"
touch /etc/postfix/vmailbox && postmap /etc/postfix/vmailbox
touch /etc/postfix/virtual && postmap /etc/postfix/virtual

# DKIM
grep -vE '^(\s*$|#)' /etc/postfix/vhost | while read domainname; do
  mkdir -p /etc/opendkim/keys/$domainname
  if [ ! -f "/etc/opendkim/keys/$domainname/mail.private" ]; then
    echo "Creating DKIM private key /etc/opendkim/keys/$domainname/mail.private"
    pushd /etc/opendkim/keys/$domainname
    opendkim-genkey --subdomains --domain=$domainname --selector=mail
    popd
    echo ""
    echo "DKIM PUBLIC KEY ################################################################"
    cat /etc/opendkim/keys/$domainname/mail.txt
    echo "################################################################################"
  fi
  # Write to KeyTable if necessary
  keytableentry="mail._domainkey.$domainname $domainname:mail:/etc/opendkim/keys/$domainname/mail.private"
  if [ ! -f "/etc/opendkim/KeyTable" ]; then
    echo "Creating DKIM KeyTable"
    echo "mail._domainkey.$domainname $domainname:mail:/etc/opendkim/keys/$domainname/mail.private" > /etc/opendkim/KeyTable
  else
    if ! grep -q "$keytableentry" "/etc/opendkim/KeyTable" ; then
      echo $keytableentry >> /etc/opendkim/KeyTable
    fi
  fi
  # Write to SigningTable if necessary
  signingtableentry="*@$domainname mail._domainkey.$domainname"
  if [ ! -f "/etc/opendkim/SigningTable" ]; then
    echo "Creating DKIM SigningTable"
    echo "*@$domainname mail._domainkey.$domainname" > /etc/opendkim/SigningTable
  else
    if ! grep -q "$signingtableentry" "/etc/opendkim/SigningTable" ; then
      echo $signingtableentry >> /etc/opendkim/SigningTable
    fi
  fi
done

echo "Changing permissions on /etc/opendkim"
# chown entire directory
chown -R opendkim:opendkim /etc/opendkim/
# And make sure permissions are right
chmod -R 0700 /etc/opendkim/keys/


# SSL Configuration
case $DMS_SSL in
  "letsencrypt" )
    # letsencrypt folders and files mounted in /etc/letsencrypt

      # Postfix configuration
      sed -i -r 's/smtpd_tls_cert_file=\/etc\/ssl\/certs\/ssl-cert-snakeoil.pem/smtpd_tls_cert_file=\/etc\/letsencrypt\/live\/'$(hostname)'\/fullchain.pem/g' /etc/postfix/main.cf
      sed -i -r 's/smtpd_tls_key_file=\/etc\/ssl\/private\/ssl-cert-snakeoil.key/smtpd_tls_key_file=\/etc\/letsencrypt\/live\/'$(hostname)'\/privkey.pem/g' /etc/postfix/main.cf

      # Courier configuration
      cat "/etc/letsencrypt/live/$(hostname)/privkey.pem" "/etc/letsencrypt/live/$(hostname)/cert.pem" > "/etc/letsencrypt/live/$(hostname)/combined.pem"
      sed -i -r 's/TLS_CERTFILE=\/etc\/courier\/imapd.pem/TLS_CERTFILE=\/etc\/letsencrypt\/live\/'$(hostname)'\/combined.pem/g' /etc/courier/imapd-ssl

      # POP3 courier configuration
      sed -i -r 's/POP3_TLS_REQUIRED=0/POP3_TLS_REQUIRED=1/g' /etc/courier/pop3d-ssl
      sed -i -r 's/TLS_CERTFILE=\/etc\/courier\/pop3d.pem/TLS_CERTFILE=\/etc\/letsencrypt\/live\/'$(hostname)'-combined.pem/g' /etc/courier/pop3d-ssl
      # needed to support gmail
      sed -i -r 's/TLS_TRUSTCERTS=\/etc\/ssl\/certs/TLS_TRUSTCERTS=\/etc\/letsencrypt\/live\/'$(hostname)'-fullchain.pem/g' /etc/courier/pop3d-ssl

      echo "SSL configured with letsencrypt certificates"

    ;;

  "self-signed" )
    # Adding self-signed SSL certificate if provided in 'postfix/ssl' folder
    if [ -e "/tmp/postfix/ssl/$(hostname)-cert.pem" ] \
    && [ -e "/tmp/postfix/ssl/$(hostname)-key.pem"  ] \
    && [ -e "/tmp/postfix/ssl/$(hostname)-combined.pem" ] \
    && [ -e "/tmp/postfix/ssl/demoCA/cacert.pem" ]; then
      echo "Adding $(hostname) SSL certificate"
      mkdir -p /etc/postfix/ssl
      cp "/tmp/postfix/ssl/$(hostname)-cert.pem" /etc/postfix/ssl
      cp "/tmp/postfix/ssl/$(hostname)-key.pem" /etc/postfix/ssl
      cp "/tmp/postfix/ssl/$(hostname)-combined.pem" /etc/postfix/ssl
      cp /tmp/postfix/ssl/demoCA/cacert.pem /etc/postfix/ssl

      # Postfix configuration
      sed -i -r 's/smtpd_tls_cert_file=\/etc\/ssl\/certs\/ssl-cert-snakeoil.pem/smtpd_tls_cert_file=\/etc\/postfix\/ssl\/'$(hostname)'-cert.pem/g' /etc/postfix/main.cf
      sed -i -r 's/smtpd_tls_key_file=\/etc\/ssl\/private\/ssl-cert-snakeoil.key/smtpd_tls_key_file=\/etc\/postfix\/ssl\/'$(hostname)'-key.pem/g' /etc/postfix/main.cf
      sed -i -r 's/#smtpd_tls_CAfile=/smtpd_tls_CAfile=\/etc\/postfix\/ssl\/cacert.pem/g' /etc/postfix/main.cf
      sed -i -r 's/#smtp_tls_CAfile=/smtp_tls_CAfile=\/etc\/postfix\/ssl\/cacert.pem/g' /etc/postfix/main.cf
      ln -s /etc/postfix/ssl/cacert.pem "/etc/ssl/certs/cacert-$(hostname).pem"

      # Courier configuration
      sed -i -r 's/TLS_CERTFILE=\/etc\/courier\/imapd.pem/TLS_CERTFILE=\/etc\/postfix\/ssl\/'$(hostname)'-combined.pem/g' /etc/courier/imapd-ssl

<<<<<<< HEAD
      echo "SSL configured with self-signed/custom certificates"
=======
      # POP3 courier configuration
      sed -i -r 's/POP3_TLS_REQUIRED=0/POP3_TLS_REQUIRED=1/g' /etc/courier/pop3d-ssl
      sed -i -r 's/TLS_CERTFILE=\/etc\/courier\/pop3d.pem/TLS_CERTFILE=\/etc\/postfix\/ssl\/'$(hostname)'-combined.pem/g' /etc/courier/pop3d-ssl
>>>>>>> 9a80374b
    fi

    ;;

esac

echo "Fixing permissions"
chown -R 5000:5000 /var/mail
mkdir -p /var/log/clamav && chown -R clamav:root /var/log/clamav
chown postfix.sasl /etc/sasldb2

echo "Creating /etc/mailname"
echo $(hostname -d) > /etc/mailname

echo "Configuring Spamassassin"
echo "required_hits 5.0" >> /etc/mail/spamassassin/local.cf
echo "report_safe 0" >> /etc/mail/spamassassin/local.cf
echo "required_score 5" >> /etc/mail/spamassassin/local.cf
echo "rewrite_header Subject ***SPAM***" >> /etc/mail/spamassassin/local.cf
cp /tmp/spamassassin/rules.cf /etc/spamassassin/

echo "Starting daemons"
cron
/etc/init.d/rsyslog start
/etc/init.d/saslauthd start
/etc/init.d/courier-authdaemon start
/etc/init.d/courier-imap start
/etc/init.d/courier-imap-ssl start

if [ "$ENABLE_POP3" = 1 ]; then
  echo "Starting POP3 services"
  /etc/init.d/courier-pop start
  /etc/init.d/courier-pop-ssl start
fi

/etc/init.d/spamassassin start
/etc/init.d/clamav-daemon start
/etc/init.d/amavis start
/etc/init.d/opendkim start
/etc/init.d/postfix start

echo "Listing SASL users"
sasldblistusers2

echo "Starting..."
tail -f /var/log/mail.log<|MERGE_RESOLUTION|>--- conflicted
+++ resolved
@@ -144,15 +144,13 @@
       # Courier configuration
       sed -i -r 's/TLS_CERTFILE=\/etc\/courier\/imapd.pem/TLS_CERTFILE=\/etc\/postfix\/ssl\/'$(hostname)'-combined.pem/g' /etc/courier/imapd-ssl
 
-<<<<<<< HEAD
-      echo "SSL configured with self-signed/custom certificates"
-=======
       # POP3 courier configuration
       sed -i -r 's/POP3_TLS_REQUIRED=0/POP3_TLS_REQUIRED=1/g' /etc/courier/pop3d-ssl
       sed -i -r 's/TLS_CERTFILE=\/etc\/courier\/pop3d.pem/TLS_CERTFILE=\/etc\/postfix\/ssl\/'$(hostname)'-combined.pem/g' /etc/courier/pop3d-ssl
->>>>>>> 9a80374b
+
+      echo "SSL configured with self-signed/custom certificates"
+
     fi
-
     ;;
 
 esac
